language: java
sudo: false # faster builds

jdk:
<<<<<<< HEAD
- openjdk11
- openjdk8
=======
  - openjdk11
  - openjdk8
>>>>>>> 1b250126

cache:
  directories:
    - $HOME/.m2

install: true

script:
  - mvn clean package

after_success:
  - bash <(curl -s https://codecov.io/bash)<|MERGE_RESOLUTION|>--- conflicted
+++ resolved
@@ -2,13 +2,8 @@
 sudo: false # faster builds
 
 jdk:
-<<<<<<< HEAD
-- openjdk11
-- openjdk8
-=======
   - openjdk11
   - openjdk8
->>>>>>> 1b250126
 
 cache:
   directories:
